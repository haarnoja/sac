--- conflicted
+++ resolved
@@ -8,13 +8,9 @@
 from rllab.misc.instrument import VariantGenerator
 
 from sac.algos import SACV2
-<<<<<<< HEAD
 from sac.envs import (
     GymEnv, MultiDirectionSwimmerEnv, MultiDirectionAntEnv,
     RandomGoalSwimmerEnv)
-=======
-from sac.envs import (GymEnv, MultiDirectionSwimmerEnv, MultiDirectionAntEnv)
->>>>>>> 91bebf63
 from sac.misc.instrument import run_sac_experiment
 from sac.misc.utils import timestamp
 from sac.policies import RealNVPPolicy
@@ -22,7 +18,6 @@
 from sac.value_functions import NNQFunction, NNVFunction
 from sac.preprocessors import MLPPreprocessor
 
-<<<<<<< HEAD
 try:
     import git
     repo = git.Repo(os.getcwd())
@@ -30,30 +25,6 @@
 except:
     git_rev = None
 
-COMMON_PARAMS = {
-    "seed": np.random.randint(1, 100, 2).tolist(),
-    "lr": 3e-4,
-    "discount": 0.99,
-    "target_update_interval": 1,
-    "tau": 1e-2,
-    "layer_size": 128,
-    "batch_size": 128,
-    "max_pool_size": 1e6,
-    "n_train_repeat": [1],
-    "epoch_length": 1000,
-    "snapshot_mode": 'gap',
-    "snapshot_gap": 100,
-    "sync_pkl": True,
-
-    # real nvp configs
-    "policy_coupling_layers": [2],
-    "policy_s_t_layers": [1],
-    "policy_s_t_units": [128],
-    "policy_scale_regularization": 1e-3,
-
-    "preprocessing_hidden_sizes": None,
-    "preprocessing_output_nonlinearity": 'relu',
-=======
 COMMON_PARAMS = {
     'seed': [1, 2, 3],
     'lr': 3e-4,
@@ -75,16 +46,13 @@
     'policy_s_t_units': 128,
     'policy_scale_regularization': 0.0,
     'preprocessing_hidden_sizes': None,
-    'preprocessing_output_nonlinearity': 'relu'
+    'preprocessing_output_nonlinearity': 'relu',
+
+    'git_sha': git_rev
 }
->>>>>>> 91bebf63
-
-    "git_sha": git_rev
-}
 
 ENV_PARAMS = {
-<<<<<<< HEAD
-    'random-goal-swimmer': { # 2 DoF
+    'random-goal-swimmer': {  # 2 DoF
         'prefix': 'random-goal-swimmer',
         'env_name': 'random-goal-swimmer',
         'max_path_length': 1000,
@@ -94,10 +62,7 @@
         "preprocessing_hidden_sizes": None,
         "env_goal_reward_weight": 1e-3,
     },
-    'multi-direction-swimmer': { # 2 DoF
-=======
     'multi-direction-swimmer': {  # 2 DoF
->>>>>>> 91bebf63
         'prefix': 'multi-direction-swimmer',
         'env_name': 'multi-direction-swimmer',
         'max_path_length': 1000,
