--- conflicted
+++ resolved
@@ -64,27 +64,13 @@
         'max_path_length': 1000,
         'n_epochs': int(5e2 + 1),
         'scale_reward': 100.0,
-
-        'preprocessing_hidden_sizes': (128, 128, 4),
-        'policy_s_t_units': 2,
-<<<<<<< HEAD
-
-        'snapshot_gap': 500
-=======
-        'scale_reward': 300,
         # if using 'scale_reward': 'piecewise_constant'
         # 'scale_reward_boundaries': (100,),
         # 'scale_reward_values': (100.0, 10.0),
-    },
-    'hopper': {  # 3 DoF
-        'prefix': 'hopper',
-        'env_name': 'Hopper-v1',
-        'max_path_length': 1000,
-        'policy_s_t_units': 3,
-        'n_epochs': 2000,
-        'preprocessing_hidden_sizes': (128, 128, 6),
-        'scale_reward': 1,
->>>>>>> 636402da
+
+        'preprocessing_hidden_sizes': (128, 128, 4),
+        'policy_s_t_units': 2,
+        'snapshot_gap': 100
     },
     'random-goal-swimmer': {  # 2 DoF
         'prefix': 'random-goal-swimmer',
