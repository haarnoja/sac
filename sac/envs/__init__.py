--- conflicted
+++ resolved
@@ -1,6 +1,3 @@
-<<<<<<< HEAD
+from .gym_env import GymEnv
 from .multi_direction_swimmer_env import MultiDirectionSwimmerEnv
-=======
-from .gym_env import GymEnv
->>>>>>> 5fc51c66
 from .multigoal import MultiGoalEnv