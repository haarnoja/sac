""" Gaussian mixture policy. """

from contextlib import contextmanager
import numpy as np
import tensorflow as tf

from rllab.misc.overrides import overrides
from rllab.misc import logger
from rllab.core.serializable import Serializable

from sac.distributions.gmm import GMM
from sac.policies.nn_policy import NNPolicy
from sac.misc import tf_utils


class GMMPolicy(NNPolicy, Serializable):
    """Gaussian Mixture Model policy"""
    def __init__(self, env_spec, K=2, hidden_layers=(100, 100), reg=0.001,
                 squash=True, qf=None):
        """
        Args:
            env_spec (`rllab.EnvSpec`): Specification of the environment
                to create the policy for.
            K (`int`): Number of mixture components.
            hidden_layers (`list` of `int`): Sizes for the Multilayer
                perceptron hidden layers.
            reg (`float`): Regularization coeffiecient for the GMM parameters.
            squash (`bool`): If True, squash the GMM the gmm action samples
               between -1 and 1 with tanh.
            qf (`ValueFunction`): Q-function approximator.
        """
        Serializable.quick_init(self, locals())

        self._hidden_layers = hidden_layers
        self._Da = env_spec.action_space.flat_dim
        self._Ds = env_spec.observation_space.flat_dim
        self._K = K
        self._is_deterministic = False
        self._fixed_h = None
        self._qf = qf
        self._reg = reg

        self._obs_pl = tf.placeholder(
            tf.float32,
            shape=[None, self._Ds],
            name='observation',
        )

        self._dist = self.get_distribution_for(self._obs_pl)

        super(GMMPolicy, self).__init__(
            env_spec,
            self._obs_pl,
            tf.tanh(self._dist.x_t) if squash else self._dist.x_t,
            'policy'
        )

    def get_distribution_for(self, obs_t, reuse=False):
        """Create the actual GMM distribution instance."""

        with tf.variable_scope('policy', reuse=reuse):
            gmm = GMM(
                K=self._K,
                hidden_layers=self._hidden_layers,
                Dx=self._Da,
                cond_t_lst=[obs_t],
                reg=self._reg
            )

        return gmm

    @overrides
    def get_action(self, obs):
        """Sample action based on the observations.

        If `self._is_deterministic` is True, returns a greedily sampled action
        for the observations. If False, return stochastically sampled action.
        """

        if not self._is_deterministic:
            return NNPolicy.get_action(self, obs)

        # Handle the deterministic case separately.
        if self._qf is None:
            raise AttributeError

        # Get first the GMM means.
        feeds = {self._obs_pl: obs[None]}
        mus = tf.get_default_session().run(self._dist.mus_t, feeds)[0]  # K x Da

        qs = self._qf.eval(obs[None], mus)

        if self._fixed_h is not None:
            h = self._fixed_h
        else:
            h = np.argmax(qs)

        return mus[h, :], {}  # Da

    @contextmanager
    def fix_h(self, h):
        was_deterministic = self._is_deterministic
        self._is_deterministic = True
        self._fixed_h = h
        yield
        self._fixed_h = None
        self._is_deterministic = was_deterministic

    @contextmanager
    def deterministic(self, set_deterministic=True):
<<<<<<< HEAD
        was_deterministic = self._is_deterministic
=======
        """Context manager for changing the determinism of the policy.

        See `self.get_action` for further information about the effect of
        self._is_deterministic.

        Args:
            set_deterministic (`bool`): Value to set the self._is_deterministic
            to during the context. The value will be reset back to the previous
            value when the context exits.
        """
        current = self._is_deterministic
>>>>>>> d97031bd
        self._is_deterministic = set_deterministic
        yield
        self._is_deterministic = was_deterministic

    def log_diagnostics(self, batch):
        """Record diagnostic information to the logger.

        Records the mean, min, max, and standard deviation of the GMM
        means, component weights, and covariances.
        """

        feeds = {self._obs_pl: batch['observations']}
        sess = tf_utils.get_default_session()
        mus, log_sigs, log_ws = sess.run(
            [self._dist.mus_t, self._dist.log_sigs_t, self._dist.log_ws_t],
            feeds
        )

        logger.record_tabular('gmm-mus-mean', np.mean(mus))
        logger.record_tabular('gmm-mus-min', np.min(mus))
        logger.record_tabular('gmm-mus-max', np.max(mus))
        logger.record_tabular('gmm-mus-std', np.std(mus))
        logger.record_tabular('gmm-log-w-mean', np.mean(log_ws))
        logger.record_tabular('gmm-log-w-min', np.min(log_ws))
        logger.record_tabular('gmm-log-w-max', np.max(log_ws))
        logger.record_tabular('gmm-log-w-std', np.std(log_ws))
        logger.record_tabular('gmm-log-sigs-mean', np.mean(log_sigs))
        logger.record_tabular('gmm-log-sigs-min', np.min(log_sigs))
        logger.record_tabular('gmm-log-sigs-max', np.max(log_sigs))
        logger.record_tabular('gmm-log-sigs-std', np.std(log_sigs))<|MERGE_RESOLUTION|>--- conflicted
+++ resolved
@@ -108,9 +108,6 @@
 
     @contextmanager
     def deterministic(self, set_deterministic=True):
-<<<<<<< HEAD
-        was_deterministic = self._is_deterministic
-=======
         """Context manager for changing the determinism of the policy.
 
         See `self.get_action` for further information about the effect of
@@ -121,8 +118,7 @@
             to during the context. The value will be reset back to the previous
             value when the context exits.
         """
-        current = self._is_deterministic
->>>>>>> d97031bd
+        was_deterministic = self._is_deterministic
         self._is_deterministic = set_deterministic
         yield
         self._is_deterministic = was_deterministic
