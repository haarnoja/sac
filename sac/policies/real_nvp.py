"""Real NVP policy"""

from contextlib import contextmanager
import numpy as np
import tensorflow as tf

from rllab.core.serializable import Serializable

from sac.distributions import RealNVPBijector
from sac.policies import NNPolicy

EPS = 1e-6

DEFAULT_CONFIG = {
    "mode": "train",
    "D_in": 2,
    "learning_rate": 1e-4,
    "squash": False,
    "real_nvp_config": None
}

DEFAULT_BATCH_SIZE = 32

class RealNVPPolicy(NNPolicy, Serializable):
    """Real NVP policy"""

    def __init__(self,
                 env_spec,
                 config=None,
                 qf=None,
                 name="policy"):
        """Initialize Real NVP policy.

        Args:
            env_spec (`rllab.EnvSpec`): Specification of the environment
                to create the policy for.
            real_nvp_config (`dict`): Parameter
                configuration for real nvp distribution.
            squash (`bool`): If True, squash the action samples between
                -1 and 1 with tanh.
            qf (`ValueFunction`): Q-function approximator.
        """
        Serializable.quick_init(self, locals())

        self.config = dict(DEFAULT_CONFIG, **(config or {}))

        self._env_spec = env_spec
        self._Da = env_spec.action_space.flat_dim
        self._Ds = env_spec.observation_space.flat_dim
        self._qf = qf

        self.name = name
        self.build()

        squash = self.config["squash"]
        super().__init__(
            env_spec,
            self._observations_ph,
            tf.tanh(self._actions) if squash else self._actions,
            'policy'
        )

    def actions_for(self, observations, name=None, reuse=tf.AUTO_REUSE):
        name = name or self.name
        with tf.variable_scope(name, reuse=reuse):
            N = tf.shape(observations)[0]
            return tf.stop_gradient(
                self.distribution.sample(
                    N, bijector_kwargs={"observations": observations}))

    def log_pi_for(self, observations, actions=None, name=None, reuse=tf.AUTO_REUSE):
        name = name or self.name
        if actions is None:
            actions = self.actions_for(observations, name, reuse)

        with tf.variable_scope(name, reuse=reuse):
            return self.distribution.log_prob(
                actions, bijector_kwargs={"observations": observations})

    def build(self):
        ds = tf.contrib.distributions
        self.bijector = RealNVPBijector(
            config=self.config["real_nvp_config"], event_ndims=self._Da)

        self.base_distribution = ds.MultivariateNormalDiag(
            loc=tf.zeros(self._Da), scale_diag=tf.ones(self._Da))

        self.distribution = ds.ConditionalTransformedDistribution(
            distribution=self.base_distribution,
            bijector=self.bijector,
            name="RealNVPPolicyDistribution")

<<<<<<< HEAD
        self._observations_ph = tf.placeholder(
            dtype=tf.float32,
            shape=(None, self._Ds),
            name='observations',
        )
=======
        self.build()


    def build(self):
        observations = self._observations_ph

        self.batch_size = tf.placeholder_with_default(
            tf.shape(observations)[0], (), name="batch_size")

        self.x = tf.placeholder_with_default(
            tf.stop_gradient(self.base_distribution.sample(self.batch_size)),
            (None, 2),
            name="x")

        y = tf.stop_gradient(self.distribution.bijector.forward(
            self.x, observations=observations))

        self.y = tf.placeholder_with_default(y, (None, 2), name="y")

        if self.config["squash"]:
            self._action = tf.tanh(self.y)
            squash_correction = tf.reduce_sum(
                tf.log(1.0 - self._action ** 2.0 + EPS), axis=1)
        else:
            self._action = self.y
            squash_correction = 0.0

        self.Q = self._qf(self._observations_ph, self._action)
        self.log_pi = self.distribution.log_prob(
            self.y, bijector_kwargs={"observations": observations})
        self.pi = tf.exp(self.log_pi)

        log_Z = 0.295937
        surrogate_loss = tf.reduce_mean(
            self.log_pi * tf.stop_gradient(
                self.log_pi - self.Q - squash_correction + log_Z))

        reg_variables = tf.get_collection(tf.GraphKeys.REGULARIZATION_LOSSES)
        reg_loss = tf.reduce_sum(reg_variables)

        self.loss = surrogate_loss + reg_loss

        optimizer = tf.train.AdamOptimizer(
            self.config["learning_rate"], use_locking=False)
>>>>>>> 598c1bcf

        self._actions = self.actions_for(self._observations_ph)

    def get_action(self, observations):
        """Sample single action based on the observations.

        TODO: if self._is_deterministic
        """
        return self.get_actions(observations[None])[0], {}

    def get_actions(self, observations):
        """Sample batch of actions based on the observations"""

        feed_dict = {self._observations_ph: observations}
        actions = tf.get_default_session().run(
            self._actions, feed_dict=feed_dict)
        return actions

    @contextmanager
    def deterministic(self, set_deterministic=True):
        """Context manager for changing the determinism of the policy.

        See `self.get_action` for further information about the effect of
        self._is_deterministic.

        Args:
            set_deterministic (`bool`): Value to set the self._is_deterministic
            to during the context. The value will be reset back to the previous
            value when the context exits.
        """
        current = getattr(self, "_is_deterministic", None)
        self._is_deterministic = set_deterministic
        yield
        self._is_deterministic = current

    def get_params_internal(self, **tags):
        if tags: raise NotImplementedError
        return tf.trainable_variables(scope=self.name)

    def reset(self, dones=None):
        pass

    def log_diagnostics(self, batch):
        """Record diagnostic information to the logger.

        TODO: implement
        """
        pass<|MERGE_RESOLUTION|>--- conflicted
+++ resolved
@@ -90,58 +90,11 @@
             bijector=self.bijector,
             name="RealNVPPolicyDistribution")
 
-<<<<<<< HEAD
         self._observations_ph = tf.placeholder(
             dtype=tf.float32,
             shape=(None, self._Ds),
             name='observations',
         )
-=======
-        self.build()
-
-
-    def build(self):
-        observations = self._observations_ph
-
-        self.batch_size = tf.placeholder_with_default(
-            tf.shape(observations)[0], (), name="batch_size")
-
-        self.x = tf.placeholder_with_default(
-            tf.stop_gradient(self.base_distribution.sample(self.batch_size)),
-            (None, 2),
-            name="x")
-
-        y = tf.stop_gradient(self.distribution.bijector.forward(
-            self.x, observations=observations))
-
-        self.y = tf.placeholder_with_default(y, (None, 2), name="y")
-
-        if self.config["squash"]:
-            self._action = tf.tanh(self.y)
-            squash_correction = tf.reduce_sum(
-                tf.log(1.0 - self._action ** 2.0 + EPS), axis=1)
-        else:
-            self._action = self.y
-            squash_correction = 0.0
-
-        self.Q = self._qf(self._observations_ph, self._action)
-        self.log_pi = self.distribution.log_prob(
-            self.y, bijector_kwargs={"observations": observations})
-        self.pi = tf.exp(self.log_pi)
-
-        log_Z = 0.295937
-        surrogate_loss = tf.reduce_mean(
-            self.log_pi * tf.stop_gradient(
-                self.log_pi - self.Q - squash_correction + log_Z))
-
-        reg_variables = tf.get_collection(tf.GraphKeys.REGULARIZATION_LOSSES)
-        reg_loss = tf.reduce_sum(reg_variables)
-
-        self.loss = surrogate_loss + reg_loss
-
-        optimizer = tf.train.AdamOptimizer(
-            self.config["learning_rate"], use_locking=False)
->>>>>>> 598c1bcf
 
         self._actions = self.actions_for(self._observations_ph)
 
