--- conflicted
+++ resolved
@@ -87,15 +87,9 @@
     "    \"squash\": True,\n",
     "    \"real_nvp_config\": {\n",
     "        \"scale_regularization\": 1e-5,\n",
-<<<<<<< HEAD
-    "        \"num_coupling_layers\": 4,\n",
-    "        \"translation_hidden_sizes\": (32,),\n",
-    "        \"scale_hidden_sizes\": (32,),\n",
-=======
     "        \"num_coupling_layers\": 2,\n",
     "        \"translation_hidden_sizes\": (16,),\n",
     "        \"scale_hidden_sizes\": (16,),\n",
->>>>>>> bf92965f
     "    }\n",
     "}\n",
     "\n",
